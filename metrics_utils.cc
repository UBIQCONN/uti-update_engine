--- conflicted
+++ resolved
@@ -239,12 +239,9 @@
     case ErrorCode::kRollbackNotPossible:
     case ErrorCode::kFirstActiveOmahaPingSentPersistenceError:
     case ErrorCode::kVerityCalculationError:
-<<<<<<< HEAD
-    case ErrorCode::kPackageExcludedFromUpdate:
-=======
     case ErrorCode::kNotEnoughSpace:
     case ErrorCode::kDeviceCorrupted:
->>>>>>> 9956320f
+    case ErrorCode::kPackageExcludedFromUpdate:
       break;
 
     // Special flags. These can't happen (we mask them out above) but
