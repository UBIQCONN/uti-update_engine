# Copyright (c) 2013 The Chromium OS Authors. All rights reserved.
# Use of this source code is governed by a BSD-style license that can be
# found in the LICENSE file.

"""Utilities for update payload processing."""

from __future__ import print_function

from update_payload import update_metadata_pb2
from update_payload.error import PayloadError


#
# Constants.
#
PSEUDO_EXTENT_MARKER = (1L << 64) - 1  # UINT64_MAX

SIG_ASN1_HEADER = (
    '\x30\x31\x30\x0d\x06\x09\x60\x86'
    '\x48\x01\x65\x03\x04\x02\x01\x05'
    '\x00\x04\x20'
)

CHROMEOS_MAJOR_PAYLOAD_VERSION = 1
BRILLO_MAJOR_PAYLOAD_VERSION = 2

INPLACE_MINOR_PAYLOAD_VERSION = 1
SOURCE_MINOR_PAYLOAD_VERSION = 2
OPSRCHASH_MINOR_PAYLOAD_VERSION = 3
PUFFDIFF_MINOR_PAYLOAD_VERSION = 4

#
# Payload operation types.
#
class OpType(object):
  """Container for operation type constants."""
  _CLASS = update_metadata_pb2.InstallOperation
  REPLACE = _CLASS.REPLACE
  REPLACE_BZ = _CLASS.REPLACE_BZ
  MOVE = _CLASS.MOVE
  BSDIFF = _CLASS.BSDIFF
  SOURCE_COPY = _CLASS.SOURCE_COPY
  SOURCE_BSDIFF = _CLASS.SOURCE_BSDIFF
  ZERO = _CLASS.ZERO
  DISCARD = _CLASS.DISCARD
  REPLACE_XZ = _CLASS.REPLACE_XZ
  PUFFDIFF = _CLASS.PUFFDIFF
<<<<<<< HEAD
  ALL = (REPLACE, REPLACE_BZ, MOVE, BSDIFF, SOURCE_COPY, SOURCE_BSDIFF, ZERO,
         DISCARD, REPLACE_XZ, PUFFDIFF)
=======
  BROTLI_BSDIFF = _CLASS.BROTLI_BSDIFF
  ALL = (REPLACE, REPLACE_BZ, MOVE, BSDIFF, SOURCE_COPY, SOURCE_BSDIFF, ZERO,
         DISCARD, REPLACE_XZ, PUFFDIFF, BROTLI_BSDIFF)
>>>>>>> 840703a4
  NAMES = {
      REPLACE: 'REPLACE',
      REPLACE_BZ: 'REPLACE_BZ',
      MOVE: 'MOVE',
      BSDIFF: 'BSDIFF',
      SOURCE_COPY: 'SOURCE_COPY',
      SOURCE_BSDIFF: 'SOURCE_BSDIFF',
      ZERO: 'ZERO',
      DISCARD: 'DISCARD',
      REPLACE_XZ: 'REPLACE_XZ',
      PUFFDIFF: 'PUFFDIFF',
<<<<<<< HEAD
=======
      BROTLI_BSDIFF: 'BROTLI_BSDIFF',
>>>>>>> 840703a4
  }

  def __init__(self):
    pass


#
# Checked and hashed reading of data.
#
def IntPackingFmtStr(size, is_unsigned):
  """Returns an integer format string for use by the struct module.

  Args:
    size: the integer size in bytes (2, 4 or 8)
    is_unsigned: whether it is signed or not

  Returns:
    A format string for packing/unpacking integer values; assumes network byte
    order (big-endian).

  Raises:
    PayloadError if something is wrong with the arguments.
  """
  # Determine the base conversion format.
  if size == 2:
    fmt = 'h'
  elif size == 4:
    fmt = 'i'
  elif size == 8:
    fmt = 'q'
  else:
    raise PayloadError('unsupport numeric field size (%s)' % size)

  # Signed or unsigned?
  if is_unsigned:
    fmt = fmt.upper()

  # Make it network byte order (big-endian).
  fmt = '!' + fmt

  return fmt


def Read(file_obj, length, offset=None, hasher=None):
  """Reads binary data from a file.

  Args:
    file_obj: an open file object
    length: the length of the data to read
    offset: an offset to seek to prior to reading; this is an absolute offset
            from either the beginning (non-negative) or end (negative) of the
            file.  (optional)
    hasher: a hashing object to pass the read data through (optional)

  Returns:
    A string containing the read data.

  Raises:
    PayloadError if a read error occurred or not enough data was read.
  """
  if offset is not None:
    if offset >= 0:
      file_obj.seek(offset)
    else:
      file_obj.seek(offset, 2)

  try:
    data = file_obj.read(length)
  except IOError, e:
    raise PayloadError('error reading from file (%s): %s' % (file_obj.name, e))

  if len(data) != length:
    raise PayloadError(
        'reading from file (%s) too short (%d instead of %d bytes)' %
        (file_obj.name, len(data), length))

  if hasher:
    hasher.update(data)

  return data


#
# Formatting functions.
#
def FormatExtent(ex, block_size=0):
  end_block = ex.start_block + ex.num_blocks
  if block_size:
    return '%d->%d * %d' % (ex.start_block, end_block, block_size)
  else:
    return '%d->%d' % (ex.start_block, end_block)


def FormatSha256(digest):
  """Returns a canonical string representation of a SHA256 digest."""
  return digest.encode('base64').strip()


#
# Useful iterators.
#
def _ObjNameIter(items, base_name, reverse=False, name_format_func=None):
  """A generic (item, name) tuple iterators.

  Args:
    items: the sequence of objects to iterate on
    base_name: the base name for all objects
    reverse: whether iteration should be in reverse order
    name_format_func: a function to apply to the name string

  Yields:
    An iterator whose i-th invocation returns (items[i], name), where name ==
    base_name + '[i]' (with a formatting function optionally applied to it).
  """
  idx, inc = (len(items), -1) if reverse else (1, 1)
  if reverse:
    items = reversed(items)
  for item in items:
    item_name = '%s[%d]' % (base_name, idx)
    if name_format_func:
      item_name = name_format_func(item, item_name)
    yield (item, item_name)
    idx += inc


def _OperationNameFormatter(op, op_name):
  return '%s(%s)' % (op_name, OpType.NAMES.get(op.type, '?'))


def OperationIter(operations, base_name, reverse=False):
  """An (item, name) iterator for update operations."""
  return _ObjNameIter(operations, base_name, reverse=reverse,
                      name_format_func=_OperationNameFormatter)


def ExtentIter(extents, base_name, reverse=False):
  """An (item, name) iterator for operation extents."""
  return _ObjNameIter(extents, base_name, reverse=reverse)


def SignatureIter(sigs, base_name, reverse=False):
  """An (item, name) iterator for signatures."""
  return _ObjNameIter(sigs, base_name, reverse=reverse)<|MERGE_RESOLUTION|>--- conflicted
+++ resolved
@@ -45,14 +45,9 @@
   DISCARD = _CLASS.DISCARD
   REPLACE_XZ = _CLASS.REPLACE_XZ
   PUFFDIFF = _CLASS.PUFFDIFF
-<<<<<<< HEAD
-  ALL = (REPLACE, REPLACE_BZ, MOVE, BSDIFF, SOURCE_COPY, SOURCE_BSDIFF, ZERO,
-         DISCARD, REPLACE_XZ, PUFFDIFF)
-=======
   BROTLI_BSDIFF = _CLASS.BROTLI_BSDIFF
   ALL = (REPLACE, REPLACE_BZ, MOVE, BSDIFF, SOURCE_COPY, SOURCE_BSDIFF, ZERO,
          DISCARD, REPLACE_XZ, PUFFDIFF, BROTLI_BSDIFF)
->>>>>>> 840703a4
   NAMES = {
       REPLACE: 'REPLACE',
       REPLACE_BZ: 'REPLACE_BZ',
@@ -64,10 +59,7 @@
       DISCARD: 'DISCARD',
       REPLACE_XZ: 'REPLACE_XZ',
       PUFFDIFF: 'PUFFDIFF',
-<<<<<<< HEAD
-=======
       BROTLI_BSDIFF: 'BROTLI_BSDIFF',
->>>>>>> 840703a4
   }
 
   def __init__(self):
