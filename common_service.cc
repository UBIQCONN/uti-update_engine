//
// Copyright (C) 2012 The Android Open Source Project
//
// Licensed under the Apache License, Version 2.0 (the "License");
// you may not use this file except in compliance with the License.
// You may obtain a copy of the License at
//
//      http://www.apache.org/licenses/LICENSE-2.0
//
// Unless required by applicable law or agreed to in writing, software
// distributed under the License is distributed on an "AS IS" BASIS,
// WITHOUT WARRANTIES OR CONDITIONS OF ANY KIND, either express or implied.
// See the License for the specific language governing permissions and
// limitations under the License.
//

#include "update_engine/common_service.h"

#include <string>

#include <base/location.h>
#include <base/logging.h>
#include <base/strings/stringprintf.h>
#include <brillo/bind_lambda.h>
#include <brillo/message_loops/message_loop.h>
#include <brillo/strings/string_utils.h>
#include <policy/device_policy.h>

#include "update_engine/common/clock_interface.h"
#include "update_engine/common/hardware_interface.h"
#include "update_engine/common/prefs.h"
#include "update_engine/common/utils.h"
#include "update_engine/connection_manager_interface.h"
#include "update_engine/omaha_request_params.h"
#include "update_engine/omaha_utils.h"
#include "update_engine/p2p_manager.h"
#include "update_engine/payload_state_interface.h"
#include "update_engine/update_attempter.h"

using base::StringPrintf;
using brillo::ErrorPtr;
using brillo::string_utils::ToString;
using std::string;

namespace chromeos_update_engine {

namespace {
// Log and set the error on the passed ErrorPtr.
void LogAndSetError(ErrorPtr* error,
                    const tracked_objects::Location& location,
                    const string& reason) {
  brillo::Error::AddTo(error,
                       location,
                       UpdateEngineService::kErrorDomain,
                       UpdateEngineService::kErrorFailed,
                       reason);
  LOG(ERROR) << "Sending Update Engine Failure: " << location.ToString() << ": "
             << reason;
}
}  // namespace

const char* const UpdateEngineService::kErrorDomain = "update_engine";
const char* const UpdateEngineService::kErrorFailed =
    "org.chromium.UpdateEngine.Error.Failed";

UpdateEngineService::UpdateEngineService(SystemState* system_state)
    : system_state_(system_state) {
}

// org::chromium::UpdateEngineInterfaceInterface methods implementation.

bool UpdateEngineService::AttemptUpdate(ErrorPtr* /* error */,
                                        const string& in_app_version,
                                        const string& in_omaha_url,
                                        int32_t in_flags_as_int) {
  AttemptUpdateFlags flags = static_cast<AttemptUpdateFlags>(in_flags_as_int);
  bool interactive = !(flags & kAttemptUpdateFlagNonInteractive);

  LOG(INFO) << "Attempt update: app_version=\"" << in_app_version << "\" "
            << "omaha_url=\"" << in_omaha_url << "\" "
            << "flags=0x" << std::hex << flags << " "
            << "interactive=" << (interactive ? "yes" : "no");
  system_state_->update_attempter()->CheckForUpdate(
      in_app_version, in_omaha_url, interactive);
  return true;
}

bool UpdateEngineService::AttemptRollback(ErrorPtr* error, bool in_powerwash) {
  LOG(INFO) << "Attempting rollback to non-active partitions.";

  if (!system_state_->update_attempter()->Rollback(in_powerwash)) {
    // TODO(dgarrett): Give a more specific error code/reason.
    LogAndSetError(error, FROM_HERE, "Rollback attempt failed.");
    return false;
  }
  return true;
}

bool UpdateEngineService::CanRollback(ErrorPtr* /* error */,
                                      bool* out_can_rollback) {
  bool can_rollback = system_state_->update_attempter()->CanRollback();
  LOG(INFO) << "Checking to see if we can rollback . Result: " << can_rollback;
  *out_can_rollback = can_rollback;
  return true;
}

bool UpdateEngineService::ResetStatus(ErrorPtr* error) {
  if (!system_state_->update_attempter()->ResetStatus()) {
    // TODO(dgarrett): Give a more specific error code/reason.
    LogAndSetError(error, FROM_HERE, "ResetStatus failed.");
    return false;
  }
  return true;
}

bool UpdateEngineService::GetStatus(ErrorPtr* error,
                                    int64_t* out_last_checked_time,
                                    double* out_progress,
                                    string* out_current_operation,
                                    string* out_new_version,
                                    int64_t* out_new_size) {
  if (!system_state_->update_attempter()->GetStatus(out_last_checked_time,
                                                    out_progress,
                                                    out_current_operation,
                                                    out_new_version,
                                                    out_new_size)) {
    LogAndSetError(error, FROM_HERE, "GetStatus failed.");
    return false;
  }
  return true;
}

bool UpdateEngineService::RebootIfNeeded(ErrorPtr* error) {
  if (!system_state_->update_attempter()->RebootIfNeeded()) {
    // TODO(dgarrett): Give a more specific error code/reason.
    LogAndSetError(error, FROM_HERE, "Reboot not needed, or attempt failed.");
    return false;
  }
  return true;
}

bool UpdateEngineService::SetChannel(ErrorPtr* error,
                                     const string& in_target_channel,
                                     bool in_is_powerwash_allowed) {
  const policy::DevicePolicy* device_policy = system_state_->device_policy();

  // The device_policy is loaded in a lazy way before an update check. Load it
  // now from the libbrillo cache if it wasn't already loaded.
  if (!device_policy) {
    UpdateAttempter* update_attempter = system_state_->update_attempter();
    if (update_attempter) {
      update_attempter->RefreshDevicePolicy();
      device_policy = system_state_->device_policy();
    }
  }

  bool delegated = false;
  if (device_policy && device_policy->GetReleaseChannelDelegated(&delegated) &&
      !delegated) {
    LogAndSetError(error,
                   FROM_HERE,
                   "Cannot set target channel explicitly when channel "
                   "policy/settings is not delegated");
    return false;
  }

  LOG(INFO) << "Setting destination channel to: " << in_target_channel;
  string error_message;
  if (!system_state_->request_params()->SetTargetChannel(
          in_target_channel, in_is_powerwash_allowed, &error_message)) {
    LogAndSetError(error, FROM_HERE, error_message);
    return false;
  }
  return true;
}

bool UpdateEngineService::GetChannel(ErrorPtr* /* error */,
                                     bool in_get_current_channel,
                                     string* out_channel) {
  OmahaRequestParams* rp = system_state_->request_params();
  *out_channel =
      (in_get_current_channel ? rp->current_channel() : rp->target_channel());
  return true;
}

bool UpdateEngineService::SetCohortHint(ErrorPtr* error,
                                        string in_cohort_hint) {
  PrefsInterface* prefs = system_state_->prefs();

  // It is ok to override the cohort hint with an invalid value since it is
  // stored in stateful partition. The code reading it should sanitize it
  // anyway.
  if (!prefs->SetString(kPrefsOmahaCohortHint, in_cohort_hint)) {
    LogAndSetError(
        error,
        FROM_HERE,
        StringPrintf("Error setting the cohort hint value to \"%s\".",
                     in_cohort_hint.c_str()));
    return false;
  }
  return true;
}

bool UpdateEngineService::GetCohortHint(ErrorPtr* error,
                                        string* out_cohort_hint) {
  PrefsInterface* prefs = system_state_->prefs();

  *out_cohort_hint = "";
  if (prefs->Exists(kPrefsOmahaCohortHint) &&
      !prefs->GetString(kPrefsOmahaCohortHint, out_cohort_hint)) {
    LogAndSetError(error, FROM_HERE, "Error getting the cohort hint.");
    return false;
  }
  return true;
}

bool UpdateEngineService::SetP2PUpdatePermission(ErrorPtr* error,
                                                 bool in_enabled) {
  PrefsInterface* prefs = system_state_->prefs();

  if (!prefs->SetBoolean(kPrefsP2PEnabled, in_enabled)) {
    LogAndSetError(
        error,
        FROM_HERE,
        StringPrintf("Error setting the update via p2p permission to %s.",
                     ToString(in_enabled).c_str()));
    return false;
  }
  return true;
}

bool UpdateEngineService::GetP2PUpdatePermission(ErrorPtr* error,
                                                 bool* out_enabled) {
  PrefsInterface* prefs = system_state_->prefs();

  bool p2p_pref = false;  // Default if no setting is present.
  if (prefs->Exists(kPrefsP2PEnabled) &&
      !prefs->GetBoolean(kPrefsP2PEnabled, &p2p_pref)) {
    LogAndSetError(error, FROM_HERE, "Error getting the P2PEnabled setting.");
    return false;
  }

  *out_enabled = p2p_pref;
  return true;
}

bool UpdateEngineService::SetUpdateOverCellularPermission(ErrorPtr* error,
                                                          bool in_allowed) {
  ConnectionManagerInterface* connection_manager =
      system_state_->connection_manager();

  // Check if this setting is allowed by the device policy.
  if (connection_manager->IsAllowedConnectionTypesForUpdateSet()) {
    LogAndSetError(error, FROM_HERE,
                   "Ignoring the update over cellular setting since there's "
                   "a device policy enforcing this setting.");
    return false;
  }

  // If the policy wasn't loaded yet, then it is still OK to change the local
  // setting because the policy will be checked again during the update check.

  PrefsInterface* prefs = system_state_->prefs();

  if (!prefs ||
      !prefs->SetBoolean(kPrefsUpdateOverCellularPermission, in_allowed)) {
    LogAndSetError(error, FROM_HERE,
                   string("Error setting the update over cellular to ") +
                       (in_allowed ? "true" : "false"));
    return false;
  }
  return true;
}

bool UpdateEngineService::SetUpdateOverCellularTarget(
    brillo::ErrorPtr* error, const std::string &target_version,
    int64_t target_size) {
  ConnectionManagerInterface* connection_manager =
      system_state_->connection_manager();

  // Check if this setting is allowed by the device policy.
  if (connection_manager->IsAllowedConnectionTypesForUpdateSet()) {
    LogAndSetError(error, FROM_HERE,
                   "Ignoring the update over cellular setting since there's "
                   "a device policy enforcing this setting.");
    return false;
  }

  // If the policy wasn't loaded yet, then it is still OK to change the local
  // setting because the policy will be checked again during the update check.

  PrefsInterface* prefs = system_state_->prefs();

  if (!prefs ||
      !prefs->SetString(kPrefsUpdateOverCellularTargetVersion,
                        target_version) ||
      !prefs->SetInt64(kPrefsUpdateOverCellularTargetSize, target_size)) {
    LogAndSetError(error, FROM_HERE,
                   "Error setting the target for update over cellular.");
    return false;
  }
  return true;
}

bool UpdateEngineService::GetUpdateOverCellularPermission(ErrorPtr* error,
                                                          bool* out_allowed) {
  ConnectionManagerInterface* connection_manager =
      system_state_->connection_manager();

  if (connection_manager->IsAllowedConnectionTypesForUpdateSet()) {
    // We have device policy, so ignore the user preferences.
    *out_allowed = connection_manager->IsUpdateAllowedOver(
<<<<<<< HEAD
        NetworkConnectionType::kCellular, NetworkTethering::kUnknown);
=======
        ConnectionType::kCellular, ConnectionTethering::kUnknown);
>>>>>>> e5f6f257
  } else {
    PrefsInterface* prefs = system_state_->prefs();

    if (!prefs || !prefs->Exists(kPrefsUpdateOverCellularPermission)) {
      // Update is not allowed as user preference is not set or not available.
      *out_allowed = false;
      return true;
    }

    bool is_allowed;

    if (!prefs->GetBoolean(kPrefsUpdateOverCellularPermission, &is_allowed)) {
      LogAndSetError(error, FROM_HERE,
                     "Error getting the update over cellular preference.");
      return false;
    }
    *out_allowed = is_allowed;
  }
  return true;
}

bool UpdateEngineService::GetDurationSinceUpdate(ErrorPtr* error,
                                                 int64_t* out_usec_wallclock) {
  base::Time time;
  if (!system_state_->update_attempter()->GetBootTimeAtUpdate(&time)) {
    LogAndSetError(error, FROM_HERE, "No pending update.");
    return false;
  }

  ClockInterface* clock = system_state_->clock();
  *out_usec_wallclock = (clock->GetBootTime() - time).InMicroseconds();
  return true;
}

bool UpdateEngineService::GetPrevVersion(ErrorPtr* /* error */,
                                         string* out_prev_version) {
  *out_prev_version = system_state_->update_attempter()->GetPrevVersion();
  return true;
}

bool UpdateEngineService::GetRollbackPartition(
    ErrorPtr* /* error */, string* out_rollback_partition_name) {
  BootControlInterface::Slot rollback_slot =
      system_state_->update_attempter()->GetRollbackSlot();

  if (rollback_slot == BootControlInterface::kInvalidSlot) {
    out_rollback_partition_name->clear();
    return true;
  }

  string name;
  if (!system_state_->boot_control()->GetPartitionDevice(
          "KERNEL", rollback_slot, &name)) {
    LOG(ERROR) << "Invalid rollback device";
    return false;
  }

  LOG(INFO) << "Getting rollback partition name. Result: " << name;
  *out_rollback_partition_name = name;
  return true;
}

bool UpdateEngineService::GetLastAttemptError(ErrorPtr* /* error */,
                                              int32_t* out_last_attempt_error) {
  ErrorCode error_code = system_state_->payload_state()->GetAttemptErrorCode();
  *out_last_attempt_error = static_cast<int>(error_code);
  return true;
}

bool UpdateEngineService::GetEolStatus(ErrorPtr* error,
                                       int32_t* out_eol_status) {
  PrefsInterface* prefs = system_state_->prefs();

  string str_eol_status;
  if (prefs->Exists(kPrefsOmahaEolStatus) &&
      !prefs->GetString(kPrefsOmahaEolStatus, &str_eol_status)) {
    LogAndSetError(error, FROM_HERE, "Error getting the end-of-life status.");
    return false;
  }

  // StringToEolStatus will return kSupported for invalid values.
  *out_eol_status = static_cast<int32_t>(StringToEolStatus(str_eol_status));
  return true;
}

}  // namespace chromeos_update_engine<|MERGE_RESOLUTION|>--- conflicted
+++ resolved
@@ -310,11 +310,7 @@
   if (connection_manager->IsAllowedConnectionTypesForUpdateSet()) {
     // We have device policy, so ignore the user preferences.
     *out_allowed = connection_manager->IsUpdateAllowedOver(
-<<<<<<< HEAD
-        NetworkConnectionType::kCellular, NetworkTethering::kUnknown);
-=======
         ConnectionType::kCellular, ConnectionTethering::kUnknown);
->>>>>>> e5f6f257
   } else {
     PrefsInterface* prefs = system_state_->prefs();
 
